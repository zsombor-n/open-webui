--- conflicted
+++ resolved
@@ -2,14 +2,6 @@
 <html lang="en">
 	<head>
 		<meta charset="utf-8" />
-<<<<<<< HEAD
-		<link rel="icon" type="image/png" href="/static/favicon.png" />
-		<link rel="icon" type="image/png" href="/static/favicon-96x96.png" sizes="96x96" />
-		<link rel="icon" type="image/svg+xml" href="/static/favicon.svg" />
-		<link rel="shortcut icon" href="/static/favicon.ico" />
-		<link rel="apple-touch-icon" sizes="180x180" href="/static/apple-touch-icon.png" />
-		<meta name="apple-mobile-web-app-title" content="Cogniforce Chat" />
-=======
 		<link rel="icon" type="image/png" href="/static/favicon.png" crossorigin="use-credentials" />
 		<link
 			rel="icon"
@@ -31,8 +23,7 @@
 			href="/static/apple-touch-icon.png"
 			crossorigin="use-credentials"
 		/>
-		<meta name="apple-mobile-web-app-title" content="Open WebUI" />
->>>>>>> 171021cf
+		<meta name="apple-mobile-web-app-title" content="Cogniforce Chat" />
 
 		<link
 			rel="manifest"
