--- conflicted
+++ resolved
@@ -76,24 +76,7 @@
 
             async with session.get(
                 url,
-<<<<<<< HEAD
-                headers={
-                    **({"Authorization": f"Bearer {key}"} if key else {}),
-                    **(
-                        {
-                            "X-OpenWebUI-User-Name": quote(user.name, safe=" "),
-                            "X-OpenWebUI-User-Id": user.id,
-                            "X-OpenWebUI-User-Email": user.email,
-                            "X-OpenWebUI-User-Role": user.role,
-                            "CF-User": user.id,
-                        }
-                        if ENABLE_FORWARD_USER_INFO_HEADERS and user
-                        else {}
-                    ),
-                },
-=======
                 headers=headers,
->>>>>>> 6f1486ff
                 ssl=AIOHTTP_CLIENT_SESSION_SSL,
             ) as response:
                 return await response.json()
@@ -153,25 +136,6 @@
             if "openrouter.ai" in url
             else {}
         ),
-<<<<<<< HEAD
-        **(
-            {
-                "X-OpenWebUI-User-Name": quote(user.name, safe=" "),
-                "X-OpenWebUI-User-Id": user.id,
-                "X-OpenWebUI-User-Email": user.email,
-                "X-OpenWebUI-User-Role": user.role,
-                "CF-User": user.id,
-                **(
-                    {"X-OpenWebUI-Chat-Id": metadata.get("chat_id")}
-                    if metadata and metadata.get("chat_id")
-                    else {}
-                ),
-            }
-            if ENABLE_FORWARD_USER_INFO_HEADERS
-            else {}
-        ),
-=======
->>>>>>> 6f1486ff
     }
 
     if ENABLE_FORWARD_USER_INFO_HEADERS and user:
