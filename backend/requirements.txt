--- conflicted
+++ resolved
@@ -58,15 +58,9 @@
 pyarrow==20.0.0 # fix: pin pyarrow version to 20 for rpi compatibility #15897
 einops==0.8.1 
 
-<<<<<<< HEAD
-ftfy==6.2.3
-pypdf==6.0.0
-pymupdf>=1.26.0
-=======
 ftfy==6.3.1
 chardet==5.2.0
 pypdf==6.4.0
->>>>>>> 6f1486ff
 fpdf2==2.8.2
 pymdown-extensions==10.17.2
 docx2txt==0.8
